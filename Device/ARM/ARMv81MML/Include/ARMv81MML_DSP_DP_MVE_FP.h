/**************************************************************************//**
 * @file     ARMv81MML_DP.h
 * @brief    CMSIS Core Peripheral Access Layer Header File for
 *           Armv8.1-M Mainline Device Series (configured for Armv8.1-M Mainline with double precision FPU, with DSP extension, with TrustZone)
 * @version  V1.0.0
 * @date     25. February 2019
 ******************************************************************************/
/*
 * Copyright (c) 2009-2019 Arm Limited. All rights reserved.
 *
 * SPDX-License-Identifier: Apache-2.0
 *
 * Licensed under the Apache License, Version 2.0 (the License); you may
 * not use this file except in compliance with the License.
 * You may obtain a copy of the License at
 *
 * www.apache.org/licenses/LICENSE-2.0
 *
 * Unless required by applicable law or agreed to in writing, software
 * distributed under the License is distributed on an AS IS BASIS, WITHOUT
 * WARRANTIES OR CONDITIONS OF ANY KIND, either express or implied.
 * See the License for the specific language governing permissions and
 * limitations under the License.
 */

#ifndef ARMv81MML_DSP_DP_H
#define ARMv81MML_DSP_DP_H

#ifdef __cplusplus
extern "C" {
#endif


/* -------------------------  Interrupt Number Definition  ------------------------ */

typedef enum IRQn
{
/* --------------------  Armv8.1-M Mainline Processor Exceptions Numbers  --------- */
  NonMaskableInt_IRQn           = -14,      /*  2 Non Maskable Interrupt */
  HardFault_IRQn                = -13,      /*  3 HardFault Interrupt */
  MemoryManagement_IRQn         = -12,      /*  4 Memory Management Interrupt */
  BusFault_IRQn                 = -11,      /*  5 Bus Fault Interrupt */
  UsageFault_IRQn               = -10,      /*  6 Usage Fault Interrupt */
  SecureFault_IRQn              =  -9,      /*  7 Secure Fault Interrupt */
  SVCall_IRQn                   =  -5,      /* 11 SV Call Interrupt */
  DebugMonitor_IRQn             =  -4,      /* 12 Debug Monitor Interrupt */
  PendSV_IRQn                   =  -2,      /* 14 Pend SV Interrupt */
  SysTick_IRQn                  =  -1,      /* 15 System Tick Interrupt */

/* -------------------  Processor Interrupt Numbers  ------------------------------ */
  Interrupt0_IRQn               =   0,
  Interrupt1_IRQn               =   1,
  Interrupt2_IRQn               =   2,
  Interrupt3_IRQn               =   3,
  Interrupt4_IRQn               =   4,
  Interrupt5_IRQn               =   5,
  Interrupt6_IRQn               =   6,
  Interrupt7_IRQn               =   7,
  Interrupt8_IRQn               =   8,
  Interrupt9_IRQn               =   9
  /* Interrupts 10 .. 480 are left out */
} IRQn_Type;


/* ================================================================================ */
/* ================      Processor and Core Peripheral Section     ================ */
/* ================================================================================ */

/* -------  Start of section using anonymous unions and disabling warnings  ------- */
#if   defined (__CC_ARM)
  #pragma push
  #pragma anon_unions
#elif defined (__ICCARM__)
  #pragma language=extended
#elif defined(__ARMCC_VERSION) && (__ARMCC_VERSION >= 6010050)
  #pragma clang diagnostic push
  #pragma clang diagnostic ignored "-Wc11-extensions"
  #pragma clang diagnostic ignored "-Wreserved-id-macro"
#elif defined (__GNUC__)
  /* anonymous unions are enabled by default */
#elif defined (__TMS470__)
  /* anonymous unions are enabled by default */
#elif defined (__TASKING__)
  #pragma warning 586
#elif defined (__CSMC__)
  /* anonymous unions are enabled by default */
#else
  #warning Not supported compiler type
#endif


<<<<<<< HEAD
/* --------  Configuration of the ARMv81MML Architecture Processor and Core Peripherals  ------- */
=======
/* ---  Configuration of the Armv8.1-M Mainline Processor and Core Peripherals  --- */
>>>>>>> bdfe4603
#define __ARMv81MML_REV           0x0001U   /* Core revision r0p1 */
#define __SAUREGION_PRESENT       1U        /* SAU regions present */
#define __MPU_PRESENT             1U        /* MPU present */
#define __VTOR_PRESENT            1U        /* VTOR present */
#define __NVIC_PRIO_BITS          3U        /* Number of Bits used for Priority Levels */
#define __Vendor_SysTickConfig    0U        /* Set to 1 if different SysTick Config is used */
#define __FPU_PRESENT             1U        /* FPU present */
#define __FPU_DP                  1U        /* double precision FPU */
#define __DSP_PRESENT             1U        /* DSP extension present */
#define __MVE_PRESENT             1U        /* MVE extensions present */
#define __MVE_FP                  1U        /* MVE floating point present */

#include "core_armv81mml.h"                 /* Processor and core peripherals */
#include "system_ARMv81MML.h"               /* System Header */


/* --------  End of section using anonymous unions and disabling warnings  -------- */
#if   defined (__CC_ARM)
  #pragma pop
#elif defined (__ICCARM__)
  /* leave anonymous unions enabled */
#elif (defined(__ARMCC_VERSION) && (__ARMCC_VERSION >= 6010050))
  #pragma clang diagnostic pop
#elif defined (__GNUC__)
  /* anonymous unions are enabled by default */
#elif defined (__TMS470__)
  /* anonymous unions are enabled by default */
#elif defined (__TASKING__)
  #pragma warning restore
#elif defined (__CSMC__)
  /* anonymous unions are enabled by default */
#else
  #warning Not supported compiler type
#endif


#ifdef __cplusplus
}
#endif

#endif  /* ARMv81MML_DSP_DP_H */<|MERGE_RESOLUTION|>--- conflicted
+++ resolved
@@ -88,12 +88,7 @@
   #warning Not supported compiler type
 #endif
 
-
-<<<<<<< HEAD
-/* --------  Configuration of the ARMv81MML Architecture Processor and Core Peripherals  ------- */
-=======
 /* ---  Configuration of the Armv8.1-M Mainline Processor and Core Peripherals  --- */
->>>>>>> bdfe4603
 #define __ARMv81MML_REV           0x0001U   /* Core revision r0p1 */
 #define __SAUREGION_PRESENT       1U        /* SAU regions present */
 #define __MPU_PRESENT             1U        /* MPU present */
