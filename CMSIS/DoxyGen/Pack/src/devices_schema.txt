--- conflicted
+++ resolved
@@ -2958,7 +2958,7 @@
   </tr>
 </table>
 
-<<<<<<< HEAD
+
 <p>&nbsp;</p>		
 
 \anchor sequences_names <b>Table: Pre-defined Debug Access Sequences</b>
@@ -3096,8 +3096,6 @@
   </tr>
 </table>
 
-=======
->>>>>>> d55836b0
 <p>&nbsp;</p>
 <hr>
 
@@ -3305,7 +3303,6 @@
 - <b>Query</b> and <b>Sequence</b> debug access functions must not be used in an atomic block.
 
 <p>&nbsp;</p>
-<<<<<<< HEAD
 
 \anchor DebugSyntaxRules <b>Debug Access Syntax Rules</b>
 
@@ -3860,9 +3857,6 @@
   until finishing the sequence the change has occurred in.
 
 \delim
-=======
-<hr>
->>>>>>> d55836b0
 
 \section element_debug /package/devices/family/.../debug
 
